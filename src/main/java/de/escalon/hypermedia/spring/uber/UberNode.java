--- conflicted
+++ resolved
@@ -43,11 +43,6 @@
 
 	private UberAction action;
 
-<<<<<<< HEAD
-=======
-	private Boolean templated;
-
->>>>>>> 8ab0d190
 	/**
 	 * Defines if the {@link #url} content should be embedded within the currently loaded document or treated as a
 	 * navigation to a new document. Default is false (navigate).
@@ -154,18 +149,6 @@
 		this.value = value;
 	}
 
-<<<<<<< HEAD
-=======
-	public Boolean isTemplated() {
-		return templated;
-	}
-
-	public void setTemplated(boolean templated) {
-		this.templated = templated;
-	}
-
-
->>>>>>> 8ab0d190
 	@Override
 	public String toString() {
 		return "UberNode [name=" + name + ", value=" + value + ", data=" + data + ", id=" + id + ", rel=" + rel + ", url="
